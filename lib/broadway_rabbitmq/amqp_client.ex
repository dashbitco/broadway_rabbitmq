--- conflicted
+++ resolved
@@ -28,15 +28,6 @@
     :merge_options,
     :after_connect
   ]
-<<<<<<< HEAD
-  @supported_declare_options [
-    :durable,
-    :auto_delete,
-    :exclusive,
-    :passive,
-    :no_wait,
-    :arguments
-=======
   @supported_connection_options [
     :username,
     :password,
@@ -51,7 +42,14 @@
     :client_properties,
     :socket_options,
     :auth_mechanisms
->>>>>>> 7edadd96
+  ]
+  @supported_declare_options [
+    :durable,
+    :auto_delete,
+    :exclusive,
+    :passive,
+    :no_wait,
+    :arguments
   ]
   @default_metadata []
 
@@ -63,13 +61,8 @@
          {:ok, metadata} <- validate(opts, :metadata, @default_metadata),
          {:ok, name} <- validate(opts, :name, :undefined),
          {:ok, queue} <- validate(opts, :queue),
-<<<<<<< HEAD
-         {:ok, conn_opts} <- validate_conn_opts(opts),
+         {:ok, conn_opts} <- validate_conn_opts(opts, @supported_connection_options),
          {:ok, declare_opts} <- validate_declare_opts(opts, queue, @supported_declare_options),
-=======
-         {:ok, conn_opts} <- validate_conn_opts(opts, @supported_connection_options),
-         {:ok, declare_opts} <- validate_declare_opts(opts, queue),
->>>>>>> 7edadd96
          {:ok, bindings} <- validate_bindings(opts),
          {:ok, qos_opts} <- validate_qos_opts(opts) do
       {:ok,
