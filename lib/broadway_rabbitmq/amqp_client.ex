--- conflicted
+++ resolved
@@ -144,16 +144,8 @@
     |> validate_supported_opts(group, supported)
   end
 
-<<<<<<< HEAD
   defp validate_supported_opts(uri, :connection, _supported_opts) when is_binary(uri) do
     validate_uri_options(uri)
-=======
-  defp validate_supported_opts(uri, :connection, _) when is_binary(uri) do
-    case uri |> to_charlist |> :amqp_uri.parse() do
-      {:ok, _amqp_params} -> {:ok, uri}
-      {:error, reason} -> {:error, "Failed parsing AMQP URI: #{inspect(reason)}"}
-    end
->>>>>>> f57eb7c5
   end
 
   defp validate_supported_opts(opts, group_name, supported_opts) do
@@ -191,7 +183,7 @@
         )
 
       {:error, reason} ->
-        {:error, "Critically failed parsing AMQP URI: #{inspect(reason)}"}
+        {:error, "Failed parsing AMQP URI: #{inspect(reason)}"}
     end
   end
 
