defmodule BroadwayRabbitMQ.AmqpClientTest do
  use ExUnit.Case

  alias BroadwayRabbitMQ.AmqpClient

  test "default options" do
    assert AmqpClient.init(queue: "queue") ==
             {:ok, "queue",
              %{connection: [], qos: [prefetch_count: 50], requeue: :always, metadata: []}}
  end

  describe "validate init options" do
    test "supported options" do
      connection = [
        username: nil,
        password: nil,
        virtual_host: nil,
        host: nil,
        port: nil,
        channel_max: nil,
        frame_max: nil,
        heartbeat: nil,
        connection_timeout: nil,
        ssl_options: nil,
        client_properties: nil,
        socket_options: nil
      ]

      qos = [
        prefetch_size: nil,
        prefetch_count: nil
      ]

      options = [
        queue: "queue",
        requeue: :once,
        connection: connection,
        qos: qos
      ]

      metadata = []

      assert AmqpClient.init(options) ==
               {:ok, "queue",
                %{connection: connection, qos: qos, requeue: :once, metadata: metadata}}
    end

<<<<<<< HEAD
    test "configure connection via uri" do
=======
    test "providing connection via a URI" do
>>>>>>> f57eb7c5
      connection = "amqp://guest:guest@127.0.0.1"

      assert {:ok, "queue", %{connection: ^connection}} =
               AmqpClient.init(queue: "queue", connection: connection)
    end

<<<<<<< HEAD
=======
    test "invalid URI" do
      assert {:error, "Failed parsing AMQP URI: " <> _} =
               AmqpClient.init(queue: "queue", connection: "http://example.com")
    end

>>>>>>> f57eb7c5
    test "unsupported options for Broadway" do
      assert AmqpClient.init(queue: "queue", option_1: 1, option_2: 2) ==
               {:error, "Unsupported options [:option_1, :option_2] for \"Broadway\""}
    end

    test "unsupported options for :connection" do
      assert AmqpClient.init(queue: "queue", connection: [option_1: 1, option_2: 2]) ==
               {:error, "Unsupported options [:option_1, :option_2] for :connection"}
    end

    test "unsupported options for :qos" do
      assert AmqpClient.init(queue: "queue", qos: [option_1: 1, option_2: 2]) ==
               {:error, "Unsupported options [:option_1, :option_2] for :qos"}
    end

    test ":queue is required" do
      assert AmqpClient.init([]) == {:error, "expected :queue to be a non empty string, got: nil"}

      assert AmqpClient.init(queue: nil) ==
               {:error, "expected :queue to be a non empty string, got: nil"}
    end

    test ":queue should be a non empty string" do
      assert AmqpClient.init(queue: "") ==
               {:error, "expected :queue to be a non empty string, got: \"\""}

      assert AmqpClient.init(queue: :an_atom) ==
               {:error, "expected :queue to be a non empty string, got: :an_atom"}

      {:ok, queue, _} = AmqpClient.init(queue: "my_queue")
      assert queue == "my_queue"
    end

    test ":requeue is optional" do
      assert {:ok, "queue", _} = AmqpClient.init(queue: "queue")
    end

    test ":requeue should be :never, :always or :once" do
      {:ok, "queue", opts} = AmqpClient.init(queue: "queue", requeue: :never)
      assert opts[:requeue] == :never
      {:ok, "queue", opts} = AmqpClient.init(queue: "queue", requeue: :always)
      assert opts[:requeue] == :always
      {:ok, "queue", opts} = AmqpClient.init(queue: "queue", requeue: :once)
      assert opts[:requeue] == :once
      {:error, reason} = AmqpClient.init(queue: "queue", requeue: :unsupported)

      assert reason ==
               "expected :queue to be any of [:never, :always, :once], got: :unsupported"
    end

    test ":metadata should be a list of atoms" do
      {:ok, "queue", opts} = AmqpClient.init(queue: "queue", metadata: [:routing_key, :headers])
      assert opts[:metadata] == [:routing_key, :headers]

      assert AmqpClient.init(queue: "queue", metadata: ["routing_key", :headers]) ==
               {:error,
                "expected :metadata to be a list of atoms, got: [\"routing_key\", :headers]"}
    end
  end
end<|MERGE_RESOLUTION|>--- conflicted
+++ resolved
@@ -45,25 +45,18 @@
                 %{connection: connection, qos: qos, requeue: :once, metadata: metadata}}
     end
 
-<<<<<<< HEAD
-    test "configure connection via uri" do
-=======
     test "providing connection via a URI" do
->>>>>>> f57eb7c5
       connection = "amqp://guest:guest@127.0.0.1"
 
       assert {:ok, "queue", %{connection: ^connection}} =
                AmqpClient.init(queue: "queue", connection: connection)
     end
 
-<<<<<<< HEAD
-=======
     test "invalid URI" do
       assert {:error, "Failed parsing AMQP URI: " <> _} =
                AmqpClient.init(queue: "queue", connection: "http://example.com")
     end
 
->>>>>>> f57eb7c5
     test "unsupported options for Broadway" do
       assert AmqpClient.init(queue: "queue", option_1: 1, option_2: 2) ==
                {:error, "Unsupported options [:option_1, :option_2] for \"Broadway\""}
